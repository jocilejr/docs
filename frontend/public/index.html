--- conflicted
+++ resolved
@@ -116,7 +116,7 @@
       button:disabled {
         cursor: not-allowed;
         opacity: 0.65;
-<<<<<<< HEAD
+add-swagger-documentation-for-baileys-qr-code-ava4a4
       }
 
       button.secondary {
@@ -134,27 +134,7 @@
       button.danger:hover {
         background: #991b1b;
       }
-=======
-add-swagger-documentation-for-baileys-qr-code-52k7x2
-      }
-
-      button.secondary {
-        background: #334155;
-      }
-
-      button.secondary:hover {
-        background: #1e293b;
-      }
-
-      button.danger {
-        background: var(--danger);
-      }
-
-      button.danger:hover {
-        background: #991b1b;
-      }
-
->>>>>>> 3546be76
+
 
       .hint {
         font-size: 13px;
@@ -383,11 +363,8 @@
         </p>
       </header>
 
-<<<<<<< HEAD
-=======
-add-swagger-documentation-for-baileys-qr-code-52k7x2
-
->>>>>>> 3546be76
+add-swagger-documentation-for-baileys-qr-code-ava4a4
+
       <section class="card section" aria-labelledby="nova-instancia">
         <div class="stack">
           <h2 id="nova-instancia">Nova instância</h2>
@@ -424,11 +401,8 @@
 
     <script>
       (() => {
-<<<<<<< HEAD
-=======
-add-swagger-documentation-for-baileys-qr-code-52k7x2
-
->>>>>>> 3546be76
+add-swagger-documentation-for-baileys-qr-code-ava4a4
+
         const form = document.getElementById('create-instance-form');
         const formFeedback = document.getElementById('form-feedback');
         const refreshButton = document.getElementById('refresh-button');
@@ -438,7 +412,7 @@
         const instanceIdInput = document.getElementById('instance-id');
         const campaignInput = document.getElementById('campaign-name');
 
-<<<<<<< HEAD
+add-swagger-documentation-for-baileys-qr-code-ava4a4
         if (
           !form ||
           !formFeedback ||
@@ -453,8 +427,7 @@
           return;
         }
 
-=======
->>>>>>> 3546be76
+
         const STATUS_LABELS = {
           ready: 'Conectada',
           pending_qr: 'Aguardando QR Code',
@@ -466,10 +439,8 @@
           polling: new Map(),
         };
 
-<<<<<<< HEAD
-=======
-add-swagger-documentation-for-baileys-qr-code-52k7x2
->>>>>>> 3546be76
+add-swagger-documentation-for-baileys-qr-code-ava4a4
+
         function normalizePath(path) {
           if (/^https?:\/\//i.test(path)) {
             return path;
@@ -540,7 +511,7 @@
           const origin = window.location.origin;
           return new URL(normalizePath(path), origin).href;
         }
-<<<<<<< HEAD
+add-swagger-documentation-for-baileys-qr-code-ava4a4
 
         function buildEndpointBlocks(instance) {
           const encodedId = encodeURIComponent(instance.id);
@@ -602,70 +573,7 @@
 
             const pathLabel = document.createElement('code');
             pathLabel.textContent = getDisplayUrl(endpoint.path);
-=======
-
-        function buildEndpointBlocks(instance) {
-          const encodedId = encodeURIComponent(instance.id);
-          return [
-            {
-              method: 'GET',
-              path: `/qrcode?instanceId=${encodedId}`,
-              description: 'Recupera o QR Code atual da instância para autenticação.',
-            },
-            {
-              method: 'GET',
-              path: `/instances/${encodedId}`,
-              description: 'Obtém os detalhes e metadados cadastrados da instância.',
-            },
-            {
-              method: 'PATCH',
-              path: `/instances/${encodedId}/status`,
-              description: 'Atualiza manualmente o status armazenado da instância.',
-              example: {
-                status: 'disconnected',
-              },
-            },
-            {
-              method: 'DELETE',
-              path: `/instances/${encodedId}`,
-              description: 'Desconecta e remove a instância, incluindo a sessão salva.',
-            },
-            {
-              method: 'POST',
-              path: '/messages',
-              description: 'Envia uma mensagem via Baileys utilizando esta instância.',
-              example: {
-                instanceId: instance.id,
-                to: '5511999999999',
-                type: 'text',
-                message: {
-                  text: 'Olá! Esta é uma mensagem enviada pela instância.'
-                }
-              },
-            },
-          ];
-        }
-
-        function renderEndpoints(container, instance) {
-          const endpoints = buildEndpointBlocks(instance);
-          const wrapper = document.createElement('div');
-          wrapper.className = 'endpoints-grid';
-
-          endpoints.forEach((endpoint) => {
-            const card = document.createElement('article');
-            card.className = 'endpoint-card';
-
-            const header = document.createElement('div');
-            header.className = 'endpoint-header';
-
-            const methodBadge = document.createElement('span');
-            methodBadge.className = `method-badge method-${endpoint.method.toLowerCase()}`;
-            methodBadge.textContent = endpoint.method;
-
-            const pathLabel = document.createElement('code');
-            pathLabel.textContent = getDisplayUrl(endpoint.path);
-
->>>>>>> 3546be76
+
 
             header.appendChild(methodBadge);
             header.appendChild(pathLabel);
@@ -771,7 +679,7 @@
             qrStatus.className = 'qr-status';
             qrStatus.dataset.role = 'qr-status';
             qrStatus.textContent = 'Clique em "Exibir QR Code" para gerar o código.';
-<<<<<<< HEAD
+add-swagger-documentation-for-baileys-qr-code-ava4a4
 
             const qrImage = document.createElement('img');
             qrImage.className = 'qr-image hidden';
@@ -785,23 +693,7 @@
             endpointsContainer.dataset.role = 'endpoints';
             renderEndpoints(endpointsContainer, instance);
 
-=======
-
-            const qrImage = document.createElement('img');
-            qrImage.className = 'qr-image hidden';
-            qrImage.dataset.role = 'qr-image';
-            qrImage.alt = `QR Code da instância ${instance.id}`;
-add-swagger-documentation-for-baileys-qr-code-52k7x2
-
-            qrContainer.append(qrStatus, qrImage);
-
-
-            const endpointsContainer = document.createElement('div');
-            endpointsContainer.className = 'endpoints-container hidden';
-            endpointsContainer.dataset.role = 'endpoints';
-            renderEndpoints(endpointsContainer, instance);
-
->>>>>>> 3546be76
+
             card.append(header, meta, actions, qrContainer, endpointsContainer);
             instanceList.appendChild(card);
           });
@@ -829,17 +721,11 @@
             emptyState.classList.add('hidden');
           }
         }
-<<<<<<< HEAD
+add-swagger-documentation-for-baileys-qr-code-ava4a4
 
         async function handleCreateInstance(event) {
           event.preventDefault();
-=======
-
-        async function handleCreateInstance(event) {
-          event.preventDefault();
-add-swagger-documentation-for-baileys-qr-code-52k7x2
-
->>>>>>> 3546be76
+
           setFormFeedback('Criando instância...');
           const submitButton = form.querySelector('button[type="submit"]');
           submitButton.disabled = true;
@@ -852,10 +738,8 @@
             metadata: campaignName ? { campaignName } : {},
           };
 
-<<<<<<< HEAD
-=======
-add-swagger-documentation-for-baileys-qr-code-52k7x2
->>>>>>> 3546be76
+add-swagger-documentation-for-baileys-qr-code-ava4a4
+
           try {
             const { response, data } = await apiFetch('/instances', { method: 'POST', body: payload });
             if (!response.ok) {
@@ -919,17 +803,12 @@
           button.textContent = 'Ocultar QR Code';
           startQrPolling(instanceId, card);
         }
-<<<<<<< HEAD
+add-swagger-documentation-for-baileys-qr-code-ava4a4
 
         function resolveQrData(data) {
           if (!data) return null;
 
-=======
-
-        function resolveQrData(data) {
-          if (!data) return null;
-
->>>>>>> 3546be76
+
           if (data.image) {
             const { value, type, mimeType, expiresIn } = data.image;
             if (!value) {
@@ -1017,10 +896,8 @@
           state.polling.set(instanceId, { timer });
         }
 
-<<<<<<< HEAD
-=======
-
->>>>>>> 3546be76
+add-swagger-documentation-for-baileys-qr-code-ava4a4
+
         instanceList.addEventListener('click', (event) => {
           const button = event.target.closest('button[data-action]');
           if (!button) return;
@@ -1045,11 +922,8 @@
 
         form.addEventListener('submit', handleCreateInstance);
         refreshButton.addEventListener('click', loadInstances);
-<<<<<<< HEAD
-=======
-add-swagger-documentation-for-baileys-qr-code-52k7x2
-
->>>>>>> 3546be76
+add-swagger-documentation-for-baileys-qr-code-ava4a4
+
         loadInstances();
       })();
     </script>
