<!DOCTYPE html>
<html lang="pt-BR">
  <head>
    <meta charset="UTF-8" />
    <meta name="viewport" content="width=device-width, initial-scale=1.0" />
    <title>Painel Baileys - Instâncias</title>
    <style>
      :root {
        color-scheme: light;
        --bg: #f5f7fb;
        --surface: #ffffff;
        --primary: #2563eb;
        --primary-dark: #1d4ed8;
        --border: #d9e2ec;
        --border-strong: #cbd2d9;
        --text: #1f2933;
        --muted: #52606d;
        --success: #047857;
        --warning: #f59e0b;
        --danger: #b91c1c;
      }

      * {
        box-sizing: border-box;
      }

      body {
        margin: 0;
        font-family: "Inter", -apple-system, BlinkMacSystemFont, "Segoe UI", sans-serif;
        background: var(--bg);
        color: var(--text);
      }

      main {
        max-width: 960px;
        margin: 32px auto;
        padding: 0 20px 60px;
      }

      header {
        margin-bottom: 24px;
      }

      h1 {
        margin: 0 0 8px;
        font-size: 28px;
      }

      h2 {
        margin: 0 0 16px;
        font-size: 20px;
      }

      p {
        margin: 0;
      }

      .card {
        background: var(--surface);
        border: 1px solid var(--border);
        border-radius: 12px;
        padding: 24px;
        box-shadow: 0 6px 18px rgba(15, 23, 42, 0.08);
      }

      .stack {
        display: flex;
        flex-direction: column;
        gap: 18px;
      }

      .field {
        display: flex;
        flex-direction: column;
        gap: 6px;
      }

      label {
        font-weight: 600;
        color: #243b53;
      }

      input,
      textarea {
        border: 1px solid var(--border-strong);
        border-radius: 6px;
        padding: 10px 12px;
        font-size: 14px;
        font-family: inherit;
        background: #fff;
      }

      input:focus,
      textarea:focus {
        outline: 2px solid rgba(37, 99, 235, 0.35);
        outline-offset: 2px;
      }

      button {
        align-self: flex-start;
        border: none;
        border-radius: 6px;
        padding: 10px 18px;
        font-size: 14px;
        font-weight: 600;
        cursor: pointer;
        background: var(--primary);
        color: #fff;
        transition: background 0.2s ease;
      }

      button:hover {
        background: var(--primary-dark);
      }

      button:disabled {
        cursor: not-allowed;
        opacity: 0.65;
      }

      button.secondary {
        background: #334155;
      }

      button.secondary:hover {
        background: #1e293b;
      }

      button.danger {
        background: var(--danger);
      }

      button.danger:hover {
        background: #991b1b;
      }

      .hint {
        font-size: 13px;
        color: var(--muted);
      }

      .feedback {
        font-size: 14px;
        font-weight: 500;
      }

      .feedback.error {
        color: var(--danger);
      }

      .feedback.success {
        color: var(--success);
      }

      .section {
        margin-bottom: 32px;
      }

      .instances-header {
        display: flex;
        align-items: center;
        justify-content: space-between;
        gap: 12px;
      }

      .instances-list {
        display: flex;
        flex-direction: column;
        gap: 16px;
      }

      .instance-card {
        border: 1px solid var(--border);
        border-radius: 10px;
        padding: 20px;
        background: #fff;
        display: flex;
        flex-direction: column;
        gap: 12px;
      }

      .instance-header {
        display: flex;
        justify-content: space-between;
        gap: 12px;
        align-items: baseline;
        flex-wrap: wrap;
      }

      .instance-title {
        font-size: 18px;
        font-weight: 600;
      }

      .instance-meta {
        display: flex;
        flex-direction: column;
        gap: 4px;
        font-size: 13px;
        color: var(--muted);
      }

      .status-badge {
        padding: 4px 10px;
        border-radius: 999px;
        font-size: 12px;
        font-weight: 600;
        letter-spacing: 0.04em;
        text-transform: uppercase;
        background: #e4e7eb;
        color: #243b53;
      }

      .status-ready {
        background: rgba(4, 120, 87, 0.15);
        color: var(--success);
      }

      .status-pending_qr {
        background: rgba(245, 158, 11, 0.18);
        color: var(--warning);
      }

      .status-disconnected {
        background: rgba(185, 28, 28, 0.14);
        color: var(--danger);
      }

      .instance-actions {
        display: flex;
        flex-wrap: wrap;
        gap: 10px;
      }

      .qr-container,
      .endpoints-container {
        border-top: 1px solid var(--border);
        padding-top: 16px;
      }

      .qr-status {
        font-size: 14px;
        color: var(--muted);
        margin: 0 0 12px;
      }

      .qr-image {
        max-width: 220px;
        border: 1px solid var(--border);
        border-radius: 8px;
        padding: 8px;
        background: #fff;
      }

      .endpoints-grid {
        display: flex;
        flex-direction: column;
        gap: 14px;
      }

      .endpoint-card {
        border: 1px solid var(--border);
        border-radius: 8px;
        padding: 14px;
        background: #f8fafc;
      }

      .endpoint-header {
        display: flex;
        align-items: center;
        gap: 10px;
        flex-wrap: wrap;
        margin-bottom: 8px;
      }

      .method-badge {
        padding: 4px 8px;
        border-radius: 4px;
        font-size: 12px;
        font-weight: 700;
        letter-spacing: 0.03em;
        text-transform: uppercase;
      }

      .method-get {
        background: rgba(16, 185, 129, 0.16);
        color: #047857;
      }

      .method-post {
        background: rgba(37, 99, 235, 0.18);
        color: var(--primary);
      }

      .method-delete {
        background: rgba(185, 28, 28, 0.16);
        color: var(--danger);
      }

      .method-patch {
        background: rgba(234, 179, 8, 0.18);
        color: var(--warning);
      }

      code,
      pre {
        font-family: "Fira Code", "Source Code Pro", monospace;
        font-size: 13px;
      }

      code {
        background: #e4e7eb;
        padding: 4px 6px;
        border-radius: 4px;
      }

      pre {
        margin: 10px 0 0;
        padding: 12px;
        border-radius: 6px;
        background: #111827;
        color: #e5e7eb;
        overflow-x: auto;
      }

      .empty-state {
        border: 2px dashed var(--border);
        border-radius: 12px;
        padding: 32px;
        text-align: center;
        color: var(--muted);
      }

      .hidden {
        display: none !important;
      }

      @media (max-width: 640px) {
        main {
          margin: 24px auto;
          padding: 0 14px 40px;
        }

        .card {
          padding: 18px;
        }

        .instance-card {
          padding: 16px;
        }
      }
    </style>
    <script src="https://cdn.jsdelivr.net/npm/qrcode@1.5.3/build/qrcode.min.js" defer></script>
  </head>
  <body>
    <main class="stack">
      <header>
        <h1>Painel de Instâncias Baileys</h1>
        <p class="hint">
          Conecte números via QR Code, monitore o status das instâncias e copie os endpoints prontos para uso em outros
          sistemas.
        </p>
      </header>

      <section class="card section" aria-labelledby="configuracoes-gerais">
        <div class="stack">
          <h2 id="configuracoes-gerais">Configurações gerais</h2>
          <div class="stack">
            <div class="field">
              <label for="server-base">Servidor (base URL)</label>
              <input id="server-base" name="server-base" placeholder="https://api.exemplo.com" type="url" />
              <p class="hint">Deixe em branco para usar o mesmo host do painel.</p>
            </div>
            <div class="field">
              <label for="bearer-token">Token Bearer</label>
              <input id="bearer-token" name="bearer-token" placeholder="Bearer eyJhbGciOi..." />
              <p class="hint">O prefixo <code>Bearer</code> será aplicado automaticamente se necessário.</p>
            </div>
          </div>
        </div>
      </section>

      <section class="card section" aria-labelledby="nova-instancia">
        <div class="stack">
          <h2 id="nova-instancia">Nova instância</h2>
          <form id="create-instance-form" class="stack">
            <div class="field">
              <label for="instance-id">Identificador</label>
              <input id="instance-id" name="instance-id" placeholder="campanha-01" required />
            </div>
            <div class="field">
              <label for="campaign-name">Nome da campanha (opcional)</label>
              <input id="campaign-name" name="campaign-name" placeholder="Campanha principal" />
              <p class="hint">Use este nome para identificar o cartão após a conexão.</p>
            </div>
            <button type="submit">Criar instância</button>
            <p id="form-feedback" class="feedback"></p>
          </form>
        </div>
      </section>

      <section class="card section" aria-labelledby="lista-instancias">
        <div class="stack">
          <div class="instances-header">
            <h2 id="lista-instancias">Instâncias cadastradas</h2>
            <button type="button" id="refresh-button" class="secondary">Atualizar lista</button>
          </div>
          <p id="instances-feedback" class="feedback"></p>
          <div id="instances-empty" class="empty-state hidden">
            Nenhuma instância cadastrada ainda. Crie uma nova instância para gerar o QR Code e iniciar a autenticação.
          </div>
          <div id="instance-list" class="instances-list"></div>
        </div>
      </section>
    </main>

    <script>
      (() => {
        const serverInput = document.getElementById('server-base');
        const tokenInput = document.getElementById('bearer-token');
        const form = document.getElementById('create-instance-form');
        const formFeedback = document.getElementById('form-feedback');
        const refreshButton = document.getElementById('refresh-button');
        const instanceList = document.getElementById('instance-list');
        const instancesFeedback = document.getElementById('instances-feedback');
        const emptyState = document.getElementById('instances-empty');
        const instanceIdInput = document.getElementById('instance-id');
        const campaignInput = document.getElementById('campaign-name');

        const STATUS_LABELS = {
          ready: 'Conectada',
          pending_qr: 'Aguardando QR Code',
          disconnected: 'Desconectada',
        };

        const state = {
          instances: [],
          polling: new Map(),
        };

        function loadSettings() {
          try {
            const savedBase = localStorage.getItem('baileys-panel-base');
            const savedToken = localStorage.getItem('baileys-panel-token');
            if (savedBase) serverInput.value = savedBase;
            if (savedToken) tokenInput.value = savedToken;
          } catch (error) {
            console.warn('Não foi possível carregar configurações salvas:', error);
          }
        }

        function persistSettings() {
          try {
            localStorage.setItem('baileys-panel-base', serverInput.value.trim());
            localStorage.setItem('baileys-panel-token', tokenInput.value.trim());
          } catch (error) {
            console.warn('Não foi possível salvar configurações:', error);
          }
        }

        function getBaseUrl() {
          return serverInput.value.trim();
        }

        function normalizePath(path) {
          if (!path.startsWith('/')) {
            return `/${path}`;
          }
          return path;
        }

        function buildUrl(path) {
          const base = getBaseUrl();
          const normalizedPath = normalizePath(path);
          if (!base) {
            return normalizedPath;
          }
          const sanitizedBase = base.endsWith('/') ? base.slice(0, -1) : base;
          return `${sanitizedBase}${normalizedPath}`;
        }

        function buildHeaders(hasBody) {
          const headers = { Accept: 'application/json' };
          if (hasBody) {
            headers['Content-Type'] = 'application/json';
          }
          const token = tokenInput.value.trim();
          if (token) {
            headers.Authorization = token.toLowerCase().startsWith('bearer ') ? token : `Bearer ${token}`;
          }
          return headers;
        }

        async function apiFetch(path, { method = 'GET', body } = {}) {
          const hasBody = body !== undefined;
          const response = await fetch(buildUrl(path), {
            method,
            headers: buildHeaders(hasBody),
            body: hasBody ? JSON.stringify(body) : undefined,
          });
          const text = await response.text();
          let data = null;
          if (text) {
            try {
              data = JSON.parse(text);
            } catch (error) {
              data = text;
            }
          }
          return { response, data };
        }

        function setFormFeedback(message, type = 'info') {
          formFeedback.textContent = message || '';
          formFeedback.classList.remove('error', 'success');
          if (!message) return;
          if (type === 'error') {
            formFeedback.classList.add('error');
          } else if (type === 'success') {
            formFeedback.classList.add('success');
          }
        }

        function setInstancesFeedback(message, type = 'info') {
          instancesFeedback.textContent = message || '';
          instancesFeedback.classList.remove('error', 'success');
          if (!message) return;
          if (type === 'error') {
            instancesFeedback.classList.add('error');
          } else if (type === 'success') {
            instancesFeedback.classList.add('success');
          }
        }

        function stopQrPolling(instanceId) {
          const entry = state.polling.get(instanceId);
          if (!entry) return;
          if (entry.refreshTimer) {
            clearTimeout(entry.refreshTimer);
          }
          if (entry.countdownTimer) {
            clearInterval(entry.countdownTimer);
          }
          state.polling.delete(instanceId);
        }

        function stopAllPolling() {
          state.polling.forEach((_, instanceId) => stopQrPolling(instanceId));
        }

        function getDisplayUrl(path) {
          const url = buildUrl(path);
          if (getBaseUrl()) {
            return url;
          }
          const origin = window.location.origin;
          return `${origin}${url}`;
        }

        function buildEndpointBlocks(instance) {
          const encodedId = encodeURIComponent(instance.id);
          return [
            {
              method: 'GET',
              path: `/qrcode?instanceId=${encodedId}`,
              description: 'Recupera o QR Code atual da instância para autenticação.',
            },
            {
              method: 'GET',
              path: `/instances/${encodedId}`,
              description: 'Obtém os detalhes e metadados cadastrados da instância.',
            },
            {
              method: 'PATCH',
              path: `/instances/${encodedId}/status`,
              description: 'Atualiza manualmente o status armazenado da instância.',
              example: {
                status: 'disconnected',
              },
            },
            {
              method: 'DELETE',
              path: `/instances/${encodedId}`,
              description: 'Desconecta e remove a instância, incluindo a sessão salva.',
            },
            {
              method: 'POST',
              path: '/messages',
              description: 'Envia uma mensagem via Baileys utilizando esta instância.',
              example: {
                instanceId: instance.id,
                to: '5511999999999',
                type: 'text',
                message: {
                  text: 'Olá! Esta é uma mensagem enviada pela instância.'
                }
              },
            },
          ];
        }

        function renderEndpoints(container, instance) {
          const endpoints = buildEndpointBlocks(instance);
          const wrapper = document.createElement('div');
          wrapper.className = 'endpoints-grid';

          endpoints.forEach((endpoint) => {
            const card = document.createElement('article');
            card.className = 'endpoint-card';

            const header = document.createElement('div');
            header.className = 'endpoint-header';

            const methodBadge = document.createElement('span');
            methodBadge.className = `method-badge method-${endpoint.method.toLowerCase()}`;
            methodBadge.textContent = endpoint.method;

            const pathLabel = document.createElement('code');
            pathLabel.textContent = getDisplayUrl(endpoint.path);

            header.appendChild(methodBadge);
            header.appendChild(pathLabel);
            card.appendChild(header);

            if (endpoint.description) {
              const description = document.createElement('p');
              description.className = 'hint';
              description.textContent = endpoint.description;
              card.appendChild(description);
            }

            if (endpoint.example) {
              const pre = document.createElement('pre');
              pre.textContent = JSON.stringify(endpoint.example, null, 2);
              card.appendChild(pre);
            }

            wrapper.appendChild(card);
          });

          container.innerHTML = '';
          container.appendChild(wrapper);
        }

        function isProbablyBase64(value) {
          if (typeof value !== 'string') return false;
          const sanitized = value.trim();
          if (!sanitized) return false;
          const base64Pattern = /^[A-Za-z0-9+/=\s]+$/;
          return sanitized.length % 4 === 0 && base64Pattern.test(sanitized);
        }

        async function ensureDataUrl(value, typeHint = 'image/png') {
          if (!value || typeof value !== 'string') {
            return null;
          }

          const trimmed = value.trim();
          if (!trimmed) {
            return null;
          }

          if (trimmed.startsWith('data:image/')) {
            return trimmed;
          }

          if (/^https?:\/\//i.test(trimmed)) {
            return trimmed;
          }

          if (isProbablyBase64(trimmed)) {
            return `data:${typeHint};base64,${trimmed}`;
          }

          if (window.QRCode && typeof window.QRCode.toDataURL === 'function') {
            try {
              return await new Promise((resolve, reject) => {
                window.QRCode.toDataURL(
                  trimmed,
                  {
                    errorCorrectionLevel: 'M',
                    margin: 2,
                  },
                  (error, url) => {
                    if (error) {
                      reject(error);
                    } else {
                      resolve(url);
                    }
                  }
                );
              });
            } catch (error) {
              console.warn('Falha ao converter QR code em data URL:', error);
            }
          }

          return null;
        }

        async function resolveQrImageSource(payload) {
          if (!payload) {
            return null;
          }

          if (typeof payload === 'string') {
            return ensureDataUrl(payload);
          }

          if (payload.image) {
            if (typeof payload.image === 'string') {
              const direct = await ensureDataUrl(payload.image);
              if (direct) return direct;
            } else if (typeof payload.image === 'object') {
              if (payload.image.value) {
                const type = (payload.image.type || 'image/png').toLowerCase();
                if (type === 'data-url') {
                  const resolved = await ensureDataUrl(payload.image.value);
                  if (resolved) return resolved;
                } else {
                  const mimeType = type === 'base64' ? 'image/png' : type;
                  const resolved = await ensureDataUrl(payload.image.value, mimeType);
                  if (resolved) return resolved;
                }
              }
              if (payload.image.data) {
                const resolved = await ensureDataUrl(payload.image.data);
                if (resolved) return resolved;
              }
            }
          }

          const candidates = [payload.code, payload.qr, payload.value];
          for (const candidate of candidates) {
            if (!candidate) continue;
            if (typeof candidate === 'string') {
              const resolved = await ensureDataUrl(candidate);
              if (resolved) return resolved;
            } else if (typeof candidate === 'object' && candidate.value) {
              const resolved = await ensureDataUrl(candidate.value);
              if (resolved) return resolved;
            }
          }

          return null;
        }

        function extractExpiresIn(payload) {
          if (!payload || typeof payload !== 'object') {
            return null;
          }
          if (typeof payload.expiresIn === 'number') {
            return payload.expiresIn;
          }
          if (payload.image && typeof payload.image === 'object' && typeof payload.image.expiresIn === 'number') {
            return payload.image.expiresIn;
          }
          if (payload.code && typeof payload.code === 'object' && typeof payload.code.expiresIn === 'number') {
            return payload.code.expiresIn;
          }
          return null;
        }

        function renderInstances() {
          stopAllPolling();
          instanceList.innerHTML = '';

          if (!state.instances.length) {
            emptyState.classList.remove('hidden');
            return;
          }

          emptyState.classList.add('hidden');

          state.instances.forEach((instance) => {
            const card = document.createElement('article');
            card.className = 'instance-card';
            card.dataset.instanceId = instance.id;

            const header = document.createElement('div');
            header.className = 'instance-header';

            const title = document.createElement('div');
            title.className = 'instance-title';
            const displayName =
              instance?.metadata?.campaignName || instance?.metadata?.name || instance?.metadata?.displayName || instance.id;
            title.textContent = displayName;

            const statusBadge = document.createElement('span');
            const statusKey = instance.status && STATUS_LABELS[instance.status] ? instance.status : 'pending_qr';
            statusBadge.className = `status-badge status-${statusKey}`;
            statusBadge.textContent = STATUS_LABELS[statusKey] || instance.status || 'Desconhecido';

            header.appendChild(title);
            header.appendChild(statusBadge);

            const meta = document.createElement('div');
            meta.className = 'instance-meta';
            const idRow = document.createElement('span');
            const idLabel = document.createElement('strong');
            idLabel.textContent = 'ID: ';
            idRow.appendChild(idLabel);
            idRow.append(instance.id);
            meta.appendChild(idRow);
            if (instance?.metadata && Object.keys(instance.metadata).length) {
              const metadataRow = document.createElement('span');
              const metadataLabel = document.createElement('strong');
              metadataLabel.textContent = 'Metadados: ';
              metadataRow.appendChild(metadataLabel);
              metadataRow.append(JSON.stringify(instance.metadata));
              meta.appendChild(metadataRow);
            }

            const actions = document.createElement('div');
            actions.className = 'instance-actions';

            const qrButton = document.createElement('button');
            qrButton.type = 'button';
            qrButton.className = 'secondary';
            qrButton.dataset.action = 'toggle-qr';
            qrButton.textContent = 'Exibir QR Code';

            const endpointsButton = document.createElement('button');
            endpointsButton.type = 'button';
            endpointsButton.dataset.action = 'toggle-endpoints';
            endpointsButton.textContent = 'Endpoints';

            const deleteButton = document.createElement('button');
            deleteButton.type = 'button';
            deleteButton.className = 'danger';
            deleteButton.dataset.action = 'delete-instance';
            deleteButton.textContent = 'Desconectar';

            actions.append(qrButton, endpointsButton, deleteButton);

            const qrContainer = document.createElement('div');
            qrContainer.className = 'qr-container hidden';
            qrContainer.dataset.role = 'qr-container';

            const qrStatus = document.createElement('p');
            qrStatus.className = 'qr-status';
            qrStatus.dataset.role = 'qr-status';
            qrStatus.textContent = 'Clique em "Exibir QR Code" para gerar o código.';

            const qrImage = document.createElement('img');
            qrImage.className = 'qr-image hidden';
            qrImage.dataset.role = 'qr-image';
            qrImage.alt = `QR Code da instância ${instance.id}`;

            qrContainer.append(qrStatus, qrImage);

            const endpointsContainer = document.createElement('div');
            endpointsContainer.className = 'endpoints-container hidden';
            endpointsContainer.dataset.role = 'endpoints';
            renderEndpoints(endpointsContainer, instance);

            card.append(header, meta, actions, qrContainer, endpointsContainer);
            instanceList.appendChild(card);
          });
        }

        async function loadInstances() {
          setInstancesFeedback('Carregando instâncias...');
          try {
            const { response, data } = await apiFetch('/instances');
            if (!response.ok) {
              throw new Error((data && data.message) || 'Não foi possível carregar as instâncias.');
            }
            const instances = Array.isArray(data)
              ? data
              : Array.isArray(data?.instances)
              ? data.instances
              : [];
            state.instances = instances;
            renderInstances();
            setInstancesFeedback(`Instâncias atualizadas em ${new Date().toLocaleTimeString()}.`, 'success');
          } catch (error) {
            console.error(error);
            setInstancesFeedback(error.message || 'Erro inesperado ao carregar instâncias.', 'error');
            instanceList.innerHTML = '';
            emptyState.classList.add('hidden');
          }
        }

        async function handleCreateInstance(event) {
          event.preventDefault();
          persistSettings();
          setFormFeedback('Criando instância...');
          const submitButton = form.querySelector('button[type="submit"]');
          submitButton.disabled = true;

          const id = instanceIdInput.value.trim();
          const campaignName = campaignInput.value.trim();

          const payload = {
            id,
            metadata: campaignName ? { campaignName } : {},
          };

          try {
            const { response, data } = await apiFetch('/instances', { method: 'POST', body: payload });
            if (!response.ok) {
              throw new Error((data && data.message) || 'Falha ao criar a instância.');
            }
            setFormFeedback('Instância criada com sucesso. Consulte o QR Code para autenticar.', 'success');
            form.reset();
            instanceIdInput.focus();
            await loadInstances();
          } catch (error) {
            console.error(error);
            setFormFeedback(error.message || 'Erro inesperado ao criar instância.', 'error');
          } finally {
            submitButton.disabled = false;
          }
        }

        async function handleDeleteInstance(instanceId) {
          if (!confirm('Deseja desconectar e remover esta instância?')) {
            return;
          }
          try {
            const { response, data } = await apiFetch(`/instances/${encodeURIComponent(instanceId)}`, {
              method: 'DELETE',
            });
            if (!response.ok) {
              throw new Error((data && data.message) || 'Falha ao desconectar a instância.');
            }
            stopQrPolling(instanceId);
            await loadInstances();
          } catch (error) {
            console.error(error);
            setInstancesFeedback(error.message || 'Erro ao desconectar instância.', 'error');
          }
        }

        function toggleEndpoints(card) {
          const container = card.querySelector('[data-role="endpoints"]');
          container.classList.toggle('hidden');
        }

        function toggleQr(card) {
          const instanceId = card.dataset.instanceId;
          const container = card.querySelector('[data-role="qr-container"]');
          const button = card.querySelector('button[data-action="toggle-qr"]');
          const qrStatus = card.querySelector('[data-role="qr-status"]');
          const qrImage = card.querySelector('[data-role="qr-image"]');
          const isVisible = !container.classList.contains('hidden');

          if (isVisible) {
            container.classList.add('hidden');
            button.textContent = 'Exibir QR Code';
            qrImage.classList.add('hidden');
            qrImage.removeAttribute('src');
            qrStatus.textContent = 'Clique em "Exibir QR Code" para gerar o código.';
            stopQrPolling(instanceId);
            return;
          }

          container.classList.remove('hidden');
          button.textContent = 'Ocultar QR Code';
          startQrPolling(instanceId, card);
        }

        function startQrPolling(instanceId, card) {
          stopQrPolling(instanceId);

          const qrStatus = card.querySelector('[data-role="qr-status"]');
          const qrImage = card.querySelector('[data-role="qr-image"]');

          const entry = {
            refreshTimer: null,
            countdownTimer: null,
            fetching: false,
          };

          function updateCountdown(expiresIn) {
            if (!Number.isFinite(expiresIn) || expiresIn <= 0) {
              return;
            }

            if (entry.countdownTimer) {
              clearInterval(entry.countdownTimer);
            }

            let remaining = Math.max(0, Math.floor(expiresIn));

            const renderRemaining = () => {
              if (!state.polling.has(instanceId)) {
                return;
              }

              if (remaining <= 0) {
                qrStatus.textContent = 'QR Code expirou. Gerando um novo...';
                clearInterval(entry.countdownTimer);
                entry.countdownTimer = null;
                return;
              }

              const plural = remaining === 1 ? '' : 's';
              qrStatus.textContent = `Escaneie o QR Code pelo WhatsApp. Expira em ${remaining} segundo${plural}.`;
            };

            renderRemaining();

            entry.countdownTimer = setInterval(() => {
              remaining -= 1;
              renderRemaining();
            }, 1000);
          }

          function scheduleNextFetch(delayMs) {
            if (entry.refreshTimer) {
              clearTimeout(entry.refreshTimer);
            }

            entry.refreshTimer = setTimeout(() => {
              entry.refreshTimer = null;
              fetchQr('refresh');
            }, Math.max(2000, delayMs));
          }

          async function fetchQr(reason = 'initial') {
            if (!state.polling.has(instanceId)) {
              return;
            }

            if (entry.fetching) {
              return;
            }

            entry.fetching = true;

            if (!qrImage.src) {
              qrImage.classList.add('hidden');
            }

            if (entry.countdownTimer) {
              clearInterval(entry.countdownTimer);
              entry.countdownTimer = null;
            }

            qrStatus.textContent = reason === 'refresh' ? 'Atualizando QR Code...' : 'Buscando QR Code...';

            try {
              const { response, data } = await apiFetch(`/qrcode?instanceId=${encodeURIComponent(instanceId)}`);
              if (response.ok) {
                const imageSrc = await resolveQrImageSource(data);
                if (imageSrc) {
                  qrImage.src = imageSrc;
                  qrImage.classList.remove('hidden');
<<<<<<< HEAD

                  const expiresIn = extractExpiresIn(data);
                  if (typeof expiresIn === 'number' && expiresIn > 0) {
                    updateCountdown(expiresIn);
                    const nextDelay = (expiresIn - 3) * 1000;
                    scheduleNextFetch(Number.isFinite(nextDelay) ? nextDelay : 7000);
                  } else {
                    qrStatus.textContent = 'Escaneie o QR Code pelo WhatsApp.';
                    scheduleNextFetch(7000);
                  }
                  return;
                }

                console.warn('Resposta da API não contém imagem de QR Code reconhecida:', data);
=======
                  const expiresIn = extractExpiresIn(data);
                  const expiresText = typeof expiresIn === 'number' && expiresIn > 0 ? `Expira em ${expiresIn} segundos.` : '';
                  qrStatus.textContent = `Escaneie o QR Code pelo WhatsApp. ${expiresText}`.trim();
                  return;
                }
                console.warn('Resposta da API não contém imagem de QR Code reconhecida:', data);
              }

              const message =
                typeof data === 'string'
                  ? data
                  : data?.message || 'QR Code não disponível no momento.';
              qrStatus.textContent = message;
              qrImage.classList.add('hidden');
              if (response.status === 404 && data?.code === 'qr_not_available') {
                stopQrPolling(instanceId);
>>>>>>> f28b4fd4
              }

              const message =
                typeof data === 'string'
                  ? data
                  : data?.message || 'QR Code não disponível no momento.';
              qrStatus.textContent = message;
              qrImage.classList.add('hidden');
              qrImage.removeAttribute('src');

              if (response.status === 404 && data?.code === 'qr_not_available') {
                stopQrPolling(instanceId);
                return;
              }

              scheduleNextFetch(7000);
            } catch (error) {
              console.error(error);
              qrStatus.textContent = 'Erro ao consultar o QR Code.';
              qrImage.classList.add('hidden');
              qrImage.removeAttribute('src');
              scheduleNextFetch(7000);
            } finally {
              entry.fetching = false;
            }
          }

          state.polling.set(instanceId, entry);
          fetchQr('initial');
        }

        instanceList.addEventListener('click', (event) => {
          const button = event.target.closest('button[data-action]');
          if (!button) return;
          const card = button.closest('.instance-card');
          if (!card) return;
          const instanceId = card.dataset.instanceId;

          switch (button.dataset.action) {
            case 'toggle-qr':
              toggleQr(card);
              break;
            case 'toggle-endpoints':
              toggleEndpoints(card);
              break;
            case 'delete-instance':
              handleDeleteInstance(instanceId);
              break;
            default:
              break;
          }
        });

        form.addEventListener('submit', handleCreateInstance);
        refreshButton.addEventListener('click', loadInstances);
        const handleServerChange = () => {
          persistSettings();
          renderInstances();
        };

        serverInput.addEventListener('change', handleServerChange);
        serverInput.addEventListener('blur', handleServerChange);
        tokenInput.addEventListener('change', persistSettings);
        tokenInput.addEventListener('blur', persistSettings);

        loadSettings();
        loadInstances();
      })();
    </script>
  </body>
</html><|MERGE_RESOLUTION|>--- conflicted
+++ resolved
@@ -1048,7 +1048,7 @@
                 if (imageSrc) {
                   qrImage.src = imageSrc;
                   qrImage.classList.remove('hidden');
-<<<<<<< HEAD
+fix-qr-code-scanning-failure-hury0x
 
                   const expiresIn = extractExpiresIn(data);
                   if (typeof expiresIn === 'number' && expiresIn > 0) {
@@ -1063,24 +1063,7 @@
                 }
 
                 console.warn('Resposta da API não contém imagem de QR Code reconhecida:', data);
-=======
-                  const expiresIn = extractExpiresIn(data);
-                  const expiresText = typeof expiresIn === 'number' && expiresIn > 0 ? `Expira em ${expiresIn} segundos.` : '';
-                  qrStatus.textContent = `Escaneie o QR Code pelo WhatsApp. ${expiresText}`.trim();
-                  return;
-                }
-                console.warn('Resposta da API não contém imagem de QR Code reconhecida:', data);
-              }
-
-              const message =
-                typeof data === 'string'
-                  ? data
-                  : data?.message || 'QR Code não disponível no momento.';
-              qrStatus.textContent = message;
-              qrImage.classList.add('hidden');
-              if (response.status === 404 && data?.code === 'qr_not_available') {
-                stopQrPolling(instanceId);
->>>>>>> f28b4fd4
+
               }
 
               const message =
