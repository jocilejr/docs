<!DOCTYPE html>
<html lang="pt-BR">
  <head>
    <meta charset="UTF-8" />
    <meta name="viewport" content="width=device-width, initial-scale=1.0" />
    <title>Painel Baileys - Instâncias</title>
    <style>
      :root {
        color-scheme: light;
        --bg: #f5f7fb;
        --surface: #ffffff;
        --primary: #2563eb;
        --primary-dark: #1d4ed8;
        --border: #d9e2ec;
        --border-strong: #cbd2d9;
        --text: #1f2933;
        --muted: #52606d;
        --success: #047857;
        --warning: #f59e0b;
        --danger: #b91c1c;
      }

      * {
        box-sizing: border-box;
      }

      body {
        margin: 0;
        font-family: "Inter", -apple-system, BlinkMacSystemFont, "Segoe UI", sans-serif;
        background: var(--bg);
        color: var(--text);
      }

      main {
        max-width: 960px;
        margin: 32px auto;
        padding: 0 20px 60px;
      }

      header {
        margin-bottom: 24px;
      }

      h1 {
        margin: 0 0 8px;
        font-size: 28px;
      }

      h2 {
        margin: 0 0 16px;
        font-size: 20px;
      }

      p {
        margin: 0;
      }

      .card {
        background: var(--surface);
        border: 1px solid var(--border);
        border-radius: 12px;
        padding: 24px;
        box-shadow: 0 6px 18px rgba(15, 23, 42, 0.08);
      }

      .stack {
        display: flex;
        flex-direction: column;
        gap: 18px;
      }

      .field {
        display: flex;
        flex-direction: column;
        gap: 6px;
      }

      label {
        font-weight: 600;
        color: #243b53;
      }

      input,
      textarea {
        border: 1px solid var(--border-strong);
        border-radius: 6px;
        padding: 10px 12px;
        font-size: 14px;
        font-family: inherit;
        background: #fff;
      }

      input:focus,
      textarea:focus {
        outline: 2px solid rgba(37, 99, 235, 0.35);
        outline-offset: 2px;
      }

      button {
        align-self: flex-start;
        border: none;
        border-radius: 6px;
        padding: 10px 18px;
        font-size: 14px;
        font-weight: 600;
        cursor: pointer;
        background: var(--primary);
        color: #fff;
        transition: background 0.2s ease;
      }

      button:hover {
        background: var(--primary-dark);
      }

      button:disabled {
        cursor: not-allowed;
        opacity: 0.65;
      }

      button.secondary {
        background: #334155;
      }

      button.secondary:hover {
        background: #1e293b;
      }

      button.danger {
        background: var(--danger);
      }

      button.danger:hover {
        background: #991b1b;
      }

      .hint {
        font-size: 13px;
        color: var(--muted);
      }

      .feedback {
        font-size: 14px;
        font-weight: 500;
      }

      .feedback.error {
        color: var(--danger);
      }

      .feedback.success {
        color: var(--success);
      }

      .section {
        margin-bottom: 32px;
      }

      .instances-header {
        display: flex;
        align-items: center;
        justify-content: space-between;
        gap: 12px;
      }

      .instances-list {
        display: flex;
        flex-direction: column;
        gap: 16px;
      }

      .instance-card {
        border: 1px solid var(--border);
        border-radius: 10px;
        padding: 20px;
        background: #fff;
        display: flex;
        flex-direction: column;
        gap: 12px;
      }

      .instance-header {
        display: flex;
        justify-content: space-between;
        gap: 12px;
        align-items: baseline;
        flex-wrap: wrap;
      }

      .instance-title {
        font-size: 18px;
        font-weight: 600;
      }

      .instance-meta {
        display: flex;
        flex-direction: column;
        gap: 4px;
        font-size: 13px;
        color: var(--muted);
      }

      .status-badge {
        padding: 4px 10px;
        border-radius: 999px;
        font-size: 12px;
        font-weight: 600;
        letter-spacing: 0.04em;
        text-transform: uppercase;
        background: #e4e7eb;
        color: #243b53;
      }

      .status-ready {
        background: rgba(4, 120, 87, 0.15);
        color: var(--success);
      }

      .status-pending_qr {
        background: rgba(245, 158, 11, 0.18);
        color: var(--warning);
      }

      .status-disconnected {
        background: rgba(185, 28, 28, 0.14);
        color: var(--danger);
      }

      .instance-actions {
        display: flex;
        flex-wrap: wrap;
        gap: 10px;
      }

      .qr-container,
      .endpoints-container {
        border-top: 1px solid var(--border);
        padding-top: 16px;
      }

      .qr-status {
        font-size: 14px;
        color: var(--muted);
        margin: 0 0 12px;
      }

      .qr-image {
        max-width: 220px;
        border: 1px solid var(--border);
        border-radius: 8px;
        padding: 8px;
        background: #fff;
      }

      .endpoints-grid {
        display: flex;
        flex-direction: column;
        gap: 14px;
      }

      .endpoint-card {
        border: 1px solid var(--border);
        border-radius: 8px;
        padding: 14px;
        background: #f8fafc;
      }

      .endpoint-header {
        display: flex;
        align-items: center;
        gap: 10px;
        flex-wrap: wrap;
        margin-bottom: 8px;
      }

      .method-badge {
        padding: 4px 8px;
        border-radius: 4px;
        font-size: 12px;
        font-weight: 700;
        letter-spacing: 0.03em;
        text-transform: uppercase;
      }

      .method-get {
        background: rgba(16, 185, 129, 0.16);
        color: #047857;
      }

      .method-post {
        background: rgba(37, 99, 235, 0.18);
        color: var(--primary);
      }

      .method-delete {
        background: rgba(185, 28, 28, 0.16);
        color: var(--danger);
      }

      .method-patch {
        background: rgba(234, 179, 8, 0.18);
        color: var(--warning);
      }

      code,
      pre {
        font-family: "Fira Code", "Source Code Pro", monospace;
        font-size: 13px;
      }

      code {
        background: #e4e7eb;
        padding: 4px 6px;
        border-radius: 4px;
      }

      pre {
        margin: 10px 0 0;
        padding: 12px;
        border-radius: 6px;
        background: #111827;
        color: #e5e7eb;
        overflow-x: auto;
      }

      .empty-state {
        border: 2px dashed var(--border);
        border-radius: 12px;
        padding: 32px;
        text-align: center;
        color: var(--muted);
      }

      .hidden {
        display: none !important;
      }

      @media (max-width: 640px) {
        main {
          margin: 24px auto;
          padding: 0 14px 40px;
        }

        .card {
          padding: 18px;
        }

        .instance-card {
          padding: 16px;
        }
      }
    </style>
    <script src="https://cdn.jsdelivr.net/npm/qrcode@1.5.3/build/qrcode.min.js" defer></script>
  </head>
  <body>
    <main class="stack">
      <header>
        <h1>Painel de Instâncias Baileys</h1>
        <p class="hint">
          Conecte números via QR Code, monitore o status das instâncias e copie os endpoints prontos para uso em outros
          sistemas.
        </p>
      </header>

      <section class="card section" aria-labelledby="configuracoes-gerais">
        <div class="stack">
          <h2 id="configuracoes-gerais">Configurações gerais</h2>
          <div class="stack">
            <div class="field">
              <label for="server-base">Servidor (base URL)</label>
              <input id="server-base" name="server-base" placeholder="https://api.exemplo.com" type="url" />
              <p class="hint">Deixe em branco para usar o mesmo host do painel.</p>
            </div>
            <div class="field">
              <label for="bearer-token">Token Bearer</label>
              <input id="bearer-token" name="bearer-token" placeholder="Bearer eyJhbGciOi..." />
              <p class="hint">O prefixo <code>Bearer</code> será aplicado automaticamente se necessário.</p>
            </div>
          </div>
        </div>
      </section>

      <section class="card section" aria-labelledby="nova-instancia">
        <div class="stack">
          <h2 id="nova-instancia">Nova instância</h2>
          <form id="create-instance-form" class="stack">
            <div class="field">
              <label for="instance-id">Identificador</label>
              <input id="instance-id" name="instance-id" placeholder="campanha-01" required />
            </div>
            <div class="field">
              <label for="campaign-name">Nome da campanha (opcional)</label>
              <input id="campaign-name" name="campaign-name" placeholder="Campanha principal" />
              <p class="hint">Use este nome para identificar o cartão após a conexão.</p>
            </div>
            <button type="submit">Criar instância</button>
            <p id="form-feedback" class="feedback"></p>
          </form>
        </div>
      </section>

      <section class="card section" aria-labelledby="lista-instancias">
        <div class="stack">
          <div class="instances-header">
            <h2 id="lista-instancias">Instâncias cadastradas</h2>
            <button type="button" id="refresh-button" class="secondary">Atualizar lista</button>
          </div>
          <p id="instances-feedback" class="feedback"></p>
          <div id="instances-empty" class="empty-state hidden">
            Nenhuma instância cadastrada ainda. Crie uma nova instância para gerar o QR Code e iniciar a autenticação.
          </div>
          <div id="instance-list" class="instances-list"></div>
        </div>
      </section>
    </main>

    <script>
      (() => {
        const serverInput = document.getElementById('server-base');
        const tokenInput = document.getElementById('bearer-token');
        const form = document.getElementById('create-instance-form');
        const formFeedback = document.getElementById('form-feedback');
        const refreshButton = document.getElementById('refresh-button');
        const instanceList = document.getElementById('instance-list');
        const instancesFeedback = document.getElementById('instances-feedback');
        const emptyState = document.getElementById('instances-empty');
        const instanceIdInput = document.getElementById('instance-id');
        const campaignInput = document.getElementById('campaign-name');

        const STATUS_LABELS = {
          ready: 'Conectada',
          pending_qr: 'Aguardando QR Code',
          disconnected: 'Desconectada',
        };

        const state = {
          instances: [],
          polling: new Map(),
        };

        function sanitizeBaseUrl(raw) {
          if (!raw) return '';
          const trimmed = raw.trim();
          if (!trimmed) return '';
          if (/^https?:\/\//i.test(trimmed)) {
            return trimmed.replace(/\/+$/, '');
          }
          if (/^\/\//.test(trimmed)) {
            return `https:${trimmed}`.replace(/\/+$/, '');
          }
          if (!/^[a-zA-Z][a-zA-Z0-9+.-]*:/.test(trimmed)) {
            return `http://${trimmed}`.replace(/\/+$/, '');
          }
          return trimmed.replace(/\/+$/, '');
        }

        function loadSettings() {
          try {
            const savedBase = localStorage.getItem('baileys-panel-base');
            const savedToken = localStorage.getItem('baileys-panel-token');
            if (savedBase) serverInput.value = sanitizeBaseUrl(savedBase);
            if (savedToken) tokenInput.value = savedToken;
          } catch (error) {
            console.warn('Não foi possível carregar configurações salvas:', error);
          }
        }

        function persistSettings() {
          try {
            localStorage.setItem('baileys-panel-base', sanitizeBaseUrl(serverInput.value));
            localStorage.setItem('baileys-panel-token', tokenInput.value.trim());
          } catch (error) {
            console.warn('Não foi possível salvar configurações:', error);
          }
        }

        function guessDefaultBaseUrl() {
          if (sanitizeBaseUrl(serverInput.value)) {
            return;
          }

          try {
            const { protocol, hostname, port } = window.location;
            if (!protocol || !hostname) {
              return;
            }

            let candidate = '';

            if (port === '3000') {
              candidate = `${protocol}//${hostname}:3002`;
            } else if (!port) {
              candidate = `${protocol}//${hostname}:3002`;
            }

            if (candidate) {
              serverInput.value = sanitizeBaseUrl(candidate);
              persistSettings();
            }
          } catch (error) {
            console.warn('Não foi possível determinar a URL padrão do serviço Baileys:', error);
          }
        }

        function getBaseUrl() {
          return sanitizeBaseUrl(serverInput.value);
        }

        function normalizePath(path) {
          if (!path.startsWith('/')) {
            return `/${path}`;
          }
          return path;
        }

        function buildUrl(path) {
          const base = getBaseUrl();
          const normalizedPath = normalizePath(path);
          if (!base) {
            return normalizedPath;
          }
          const sanitizedBase = base.endsWith('/') ? base.slice(0, -1) : base;
          return `${sanitizedBase}${normalizedPath}`;
        }

        function buildHeaders(hasBody) {
          const headers = { Accept: 'application/json' };
          if (hasBody) {
            headers['Content-Type'] = 'application/json';
          }
          const token = tokenInput.value.trim();
          if (token) {
            headers.Authorization = token.toLowerCase().startsWith('bearer ') ? token : `Bearer ${token}`;
          }
          return headers;
        }

        async function apiFetch(path, { method = 'GET', body } = {}) {
          const hasBody = body !== undefined;
          const response = await fetch(buildUrl(path), {
            method,
            headers: buildHeaders(hasBody),
            body: hasBody ? JSON.stringify(body) : undefined,
          });
          const text = await response.text();
          let data = null;
          if (text) {
            try {
              data = JSON.parse(text);
            } catch (error) {
              data = text;
            }
          }
          return { response, data };
        }

        function setFormFeedback(message, type = 'info') {
          formFeedback.textContent = message || '';
          formFeedback.classList.remove('error', 'success');
          if (!message) return;
          if (type === 'error') {
            formFeedback.classList.add('error');
          } else if (type === 'success') {
            formFeedback.classList.add('success');
          }
        }

        function setInstancesFeedback(message, type = 'info') {
          instancesFeedback.textContent = message || '';
          instancesFeedback.classList.remove('error', 'success');
          if (!message) return;
          if (type === 'error') {
            instancesFeedback.classList.add('error');
          } else if (type === 'success') {
            instancesFeedback.classList.add('success');
          }
        }

        function stopQrPolling(instanceId) {
          const entry = state.polling.get(instanceId);
          if (!entry) return;
          if (entry.refreshTimer) {
            clearTimeout(entry.refreshTimer);
          }
          if (entry.countdownTimer) {
            clearInterval(entry.countdownTimer);
          }
          state.polling.delete(instanceId);
        }

        function stopAllPolling() {
          state.polling.forEach((_, instanceId) => stopQrPolling(instanceId));
        }

        function getDisplayUrl(path) {
          const url = buildUrl(path);
          if (getBaseUrl()) {
            return url;
          }
          const origin = window.location.origin;
          return `${origin}${url}`;
        }

        function buildEndpointBlocks(instance) {
          const encodedId = encodeURIComponent(instance.id);
          return [
            {
              method: 'GET',
              path: `/qrcode?instanceId=${encodedId}`,
              description: 'Recupera o QR Code atual da instância para autenticação.',
            },
            {
              method: 'GET',
              path: `/instances/${encodedId}`,
              description: 'Obtém os detalhes e metadados cadastrados da instância.',
            },
            {
              method: 'PATCH',
              path: `/instances/${encodedId}/status`,
              description: 'Atualiza manualmente o status armazenado da instância.',
              example: {
                status: 'disconnected',
              },
            },
            {
              method: 'DELETE',
              path: `/instances/${encodedId}`,
              description: 'Desconecta e remove a instância, incluindo a sessão salva.',
            },
            {
              method: 'POST',
              path: '/messages',
              description: 'Envia uma mensagem via Baileys utilizando esta instância.',
              example: {
                instanceId: instance.id,
                to: '5511999999999',
                type: 'text',
                message: {
                  text: 'Olá! Esta é uma mensagem enviada pela instância.'
                }
              },
            },
          ];
        }

        function renderEndpoints(container, instance) {
          const endpoints = buildEndpointBlocks(instance);
          const wrapper = document.createElement('div');
          wrapper.className = 'endpoints-grid';

          endpoints.forEach((endpoint) => {
            const card = document.createElement('article');
            card.className = 'endpoint-card';

            const header = document.createElement('div');
            header.className = 'endpoint-header';

            const methodBadge = document.createElement('span');
            methodBadge.className = `method-badge method-${endpoint.method.toLowerCase()}`;
            methodBadge.textContent = endpoint.method;

            const pathLabel = document.createElement('code');
            pathLabel.textContent = getDisplayUrl(endpoint.path);

            header.appendChild(methodBadge);
            header.appendChild(pathLabel);
            card.appendChild(header);

            if (endpoint.description) {
              const description = document.createElement('p');
              description.className = 'hint';
              description.textContent = endpoint.description;
              card.appendChild(description);
            }

            if (endpoint.example) {
              const pre = document.createElement('pre');
              pre.textContent = JSON.stringify(endpoint.example, null, 2);
              card.appendChild(pre);
            }

            wrapper.appendChild(card);
          });

          container.innerHTML = '';
          container.appendChild(wrapper);
        }

        function isProbablyBase64(value) {
          if (typeof value !== 'string') return false;
          const sanitized = value.trim();
          if (!sanitized) return false;
          const base64Pattern = /^[A-Za-z0-9+/=\s]+$/;
          return sanitized.length % 4 === 0 && base64Pattern.test(sanitized);
        }

        async function ensureDataUrl(value, typeHint = 'image/png') {
          if (!value || typeof value !== 'string') {
            return null;
          }

          const trimmed = value.trim();
          if (!trimmed) {
            return null;
          }

          if (trimmed.startsWith('data:image/')) {
            return trimmed;
          }

          if (/^https?:\/\//i.test(trimmed)) {
            return trimmed;
          }

          if (isProbablyBase64(trimmed)) {
            return `data:${typeHint};base64,${trimmed}`;
          }

          if (window.QRCode && typeof window.QRCode.toDataURL === 'function') {
            try {
              return await new Promise((resolve, reject) => {
                window.QRCode.toDataURL(
                  trimmed,
                  {
                    errorCorrectionLevel: 'M',
                    margin: 2,
                  },
                  (error, url) => {
                    if (error) {
                      reject(error);
                    } else {
                      resolve(url);
                    }
                  }
                );
              });
            } catch (error) {
              console.warn('Falha ao converter QR code em data URL:', error);
            }
          }

          return null;
        }

        async function resolveQrImageSource(payload) {
          if (!payload) {
            return null;
          }

          if (typeof payload === 'string') {
            return ensureDataUrl(payload);
          }

          if (payload.image) {
            if (typeof payload.image === 'string') {
              const direct = await ensureDataUrl(payload.image);
              if (direct) return direct;
            } else if (typeof payload.image === 'object') {
              if (payload.image.value) {
                const type = (payload.image.type || 'image/png').toLowerCase();
                if (type === 'data-url') {
                  const resolved = await ensureDataUrl(payload.image.value);
                  if (resolved) return resolved;
                } else {
                  const mimeType = type === 'base64' ? 'image/png' : type;
                  const resolved = await ensureDataUrl(payload.image.value, mimeType);
                  if (resolved) return resolved;
                }
              }
              if (payload.image.data) {
                const resolved = await ensureDataUrl(payload.image.data);
                if (resolved) return resolved;
              }
            }
          }

          const candidates = [payload.code, payload.qr, payload.value];
          for (const candidate of candidates) {
            if (!candidate) continue;
            if (typeof candidate === 'string') {
              const resolved = await ensureDataUrl(candidate);
              if (resolved) return resolved;
            } else if (typeof candidate === 'object' && candidate.value) {
              const resolved = await ensureDataUrl(candidate.value);
              if (resolved) return resolved;
            }
          }

          return null;
        }

        function extractExpiresIn(payload) {
          if (!payload || typeof payload !== 'object') {
            return null;
          }
          if (typeof payload.expiresIn === 'number') {
            return payload.expiresIn;
          }
          if (payload.image && typeof payload.image === 'object' && typeof payload.image.expiresIn === 'number') {
            return payload.image.expiresIn;
          }
          if (payload.code && typeof payload.code === 'object' && typeof payload.code.expiresIn === 'number') {
            return payload.code.expiresIn;
          }
          return null;
        }

        function renderInstances() {
          stopAllPolling();
          instanceList.innerHTML = '';

          if (!state.instances.length) {
            emptyState.classList.remove('hidden');
            return;
          }

          emptyState.classList.add('hidden');

          state.instances.forEach((instance) => {
            const card = document.createElement('article');
            card.className = 'instance-card';
            card.dataset.instanceId = instance.id;

            const header = document.createElement('div');
            header.className = 'instance-header';

            const title = document.createElement('div');
            title.className = 'instance-title';
            const displayName =
              instance?.metadata?.campaignName || instance?.metadata?.name || instance?.metadata?.displayName || instance.id;
            title.textContent = displayName;

            const statusBadge = document.createElement('span');
            const statusKey = instance.status && STATUS_LABELS[instance.status] ? instance.status : 'pending_qr';
            statusBadge.className = `status-badge status-${statusKey}`;
            statusBadge.textContent = STATUS_LABELS[statusKey] || instance.status || 'Desconhecido';

            header.appendChild(title);
            header.appendChild(statusBadge);

            const meta = document.createElement('div');
            meta.className = 'instance-meta';
            const idRow = document.createElement('span');
            const idLabel = document.createElement('strong');
            idLabel.textContent = 'ID: ';
            idRow.appendChild(idLabel);
            idRow.append(instance.id);
            meta.appendChild(idRow);
            if (instance?.metadata && Object.keys(instance.metadata).length) {
              const metadataRow = document.createElement('span');
              const metadataLabel = document.createElement('strong');
              metadataLabel.textContent = 'Metadados: ';
              metadataRow.appendChild(metadataLabel);
              metadataRow.append(JSON.stringify(instance.metadata));
              meta.appendChild(metadataRow);
            }

            const actions = document.createElement('div');
            actions.className = 'instance-actions';

            const qrButton = document.createElement('button');
            qrButton.type = 'button';
            qrButton.className = 'secondary';
            qrButton.dataset.action = 'toggle-qr';
            qrButton.textContent = 'Exibir QR Code';

            const endpointsButton = document.createElement('button');
            endpointsButton.type = 'button';
            endpointsButton.dataset.action = 'toggle-endpoints';
            endpointsButton.textContent = 'Endpoints';

            const deleteButton = document.createElement('button');
            deleteButton.type = 'button';
            deleteButton.className = 'danger';
            deleteButton.dataset.action = 'delete-instance';
            deleteButton.textContent = 'Desconectar';

            actions.append(qrButton, endpointsButton, deleteButton);

            const qrContainer = document.createElement('div');
            qrContainer.className = 'qr-container hidden';
            qrContainer.dataset.role = 'qr-container';

            const qrStatus = document.createElement('p');
            qrStatus.className = 'qr-status';
            qrStatus.dataset.role = 'qr-status';
            qrStatus.textContent = 'Clique em "Exibir QR Code" para gerar o código.';

            const qrImage = document.createElement('img');
            qrImage.className = 'qr-image hidden';
            qrImage.dataset.role = 'qr-image';
            qrImage.alt = `QR Code da instância ${instance.id}`;

            qrContainer.append(qrStatus, qrImage);

            const endpointsContainer = document.createElement('div');
            endpointsContainer.className = 'endpoints-container hidden';
            endpointsContainer.dataset.role = 'endpoints';
            renderEndpoints(endpointsContainer, instance);

            card.append(header, meta, actions, qrContainer, endpointsContainer);
            instanceList.appendChild(card);
          });
        }

        async function loadInstances() {
          setInstancesFeedback('Carregando instâncias...');
          try {
            const { response, data } = await apiFetch('/instances');
            if (!response.ok) {
              throw new Error((data && data.message) || 'Não foi possível carregar as instâncias.');
            }
            const instances = Array.isArray(data)
              ? data
              : Array.isArray(data?.instances)
              ? data.instances
              : [];
            state.instances = instances;
            renderInstances();
            setInstancesFeedback(`Instâncias atualizadas em ${new Date().toLocaleTimeString()}.`, 'success');
          } catch (error) {
            console.error(error);
            setInstancesFeedback(error.message || 'Erro inesperado ao carregar instâncias.', 'error');
            instanceList.innerHTML = '';
            emptyState.classList.add('hidden');
          }
        }

        async function handleCreateInstance(event) {
          event.preventDefault();
          persistSettings();
          setFormFeedback('Criando instância...');
          const submitButton = form.querySelector('button[type="submit"]');
          submitButton.disabled = true;

          const id = instanceIdInput.value.trim();
          const campaignName = campaignInput.value.trim();

          const payload = {
            id,
            metadata: campaignName ? { campaignName } : {},
          };

          try {
            const { response, data } = await apiFetch('/instances', { method: 'POST', body: payload });
            if (!response.ok) {
              throw new Error((data && data.message) || 'Falha ao criar a instância.');
            }
            setFormFeedback('Instância criada com sucesso. Consulte o QR Code para autenticar.', 'success');
            form.reset();
            instanceIdInput.focus();
            await loadInstances();
          } catch (error) {
            console.error(error);
            setFormFeedback(error.message || 'Erro inesperado ao criar instância.', 'error');
          } finally {
            submitButton.disabled = false;
          }
        }

        async function handleDeleteInstance(instanceId) {
          if (!confirm('Deseja desconectar e remover esta instância?')) {
            return;
          }
          try {
            const { response, data } = await apiFetch(`/instances/${encodeURIComponent(instanceId)}`, {
              method: 'DELETE',
            });
            if (!response.ok) {
              throw new Error((data && data.message) || 'Falha ao desconectar a instância.');
            }
            stopQrPolling(instanceId);
            await loadInstances();
          } catch (error) {
            console.error(error);
            setInstancesFeedback(error.message || 'Erro ao desconectar instância.', 'error');
          }
        }

        function toggleEndpoints(card) {
          const container = card.querySelector('[data-role="endpoints"]');
          container.classList.toggle('hidden');
        }

        function toggleQr(card) {
          const instanceId = card.dataset.instanceId;
          const container = card.querySelector('[data-role="qr-container"]');
          const button = card.querySelector('button[data-action="toggle-qr"]');
          const qrStatus = card.querySelector('[data-role="qr-status"]');
          const qrImage = card.querySelector('[data-role="qr-image"]');
          const isVisible = !container.classList.contains('hidden');

          if (isVisible) {
            container.classList.add('hidden');
            button.textContent = 'Exibir QR Code';
            qrImage.classList.add('hidden');
            qrImage.removeAttribute('src');
            qrStatus.textContent = 'Clique em "Exibir QR Code" para gerar o código.';
            stopQrPolling(instanceId);
            return;
          }

          container.classList.remove('hidden');
          button.textContent = 'Ocultar QR Code';
          startQrPolling(instanceId, card);
        }

        function startQrPolling(instanceId, card) {
          stopQrPolling(instanceId);

          const qrStatus = card.querySelector('[data-role="qr-status"]');
          const qrImage = card.querySelector('[data-role="qr-image"]');

          const entry = {
            refreshTimer: null,
            countdownTimer: null,
            fetching: false,
          };

          function updateCountdown(expiresIn) {
            if (!Number.isFinite(expiresIn) || expiresIn <= 0) {
              return;
            }

            if (entry.countdownTimer) {
              clearInterval(entry.countdownTimer);
            }

            let remaining = Math.max(0, Math.floor(expiresIn));

            const renderRemaining = () => {
              if (!state.polling.has(instanceId)) {
                return;
              }

              if (remaining <= 0) {
                qrStatus.textContent = 'QR Code expirou. Gerando um novo...';
                clearInterval(entry.countdownTimer);
                entry.countdownTimer = null;
                return;
              }

              const plural = remaining === 1 ? '' : 's';
              qrStatus.textContent = `Escaneie o QR Code pelo WhatsApp. Expira em ${remaining} segundo${plural}.`;
            };

            renderRemaining();

            entry.countdownTimer = setInterval(() => {
              remaining -= 1;
              renderRemaining();
            }, 1000);
          }

          function scheduleNextFetch(delayMs) {
            if (entry.refreshTimer) {
              clearTimeout(entry.refreshTimer);
            }

            entry.refreshTimer = setTimeout(() => {
              entry.refreshTimer = null;
              fetchQr('refresh');
            }, Math.max(2000, delayMs));
          }

          async function fetchQr(reason = 'initial') {
            if (!state.polling.has(instanceId)) {
              return;
            }

            if (entry.fetching) {
              return;
            }

            entry.fetching = true;

            if (!qrImage.src) {
              qrImage.classList.add('hidden');
            }

            if (entry.countdownTimer) {
              clearInterval(entry.countdownTimer);
              entry.countdownTimer = null;
            }

            qrStatus.textContent = reason === 'refresh' ? 'Atualizando QR Code...' : 'Buscando QR Code...';

            try {
              const { response, data } = await apiFetch(`/qrcode?instanceId=${encodeURIComponent(instanceId)}`);
              if (response.ok) {
                const imageSrc = await resolveQrImageSource(data);
                if (imageSrc) {
                  qrImage.src = imageSrc;
                  qrImage.classList.remove('hidden');
<<<<<<< HEAD
=======
fix-qr-code-scanning-failure-z59hid

>>>>>>> 197b2207

                  const expiresIn = extractExpiresIn(data);
                  if (typeof expiresIn === 'number' && expiresIn > 0) {
                    updateCountdown(expiresIn);
                    const nextDelay = (expiresIn - 3) * 1000;
                    scheduleNextFetch(Number.isFinite(nextDelay) ? nextDelay : 7000);
                  } else {
                    qrStatus.textContent = 'Escaneie o QR Code pelo WhatsApp.';
                    scheduleNextFetch(7000);
                  }
                  return;
                }

                console.warn('Resposta da API não contém imagem de QR Code reconhecida:', data);
<<<<<<< HEAD
=======
fix-qr-code-scanning-failure-z59hid
>>>>>>> 197b2207
              }

              const message =
                typeof data === 'string'
                  ? data
                  : data?.message || 'QR Code não disponível no momento.';
              qrStatus.textContent = message;
              qrImage.classList.add('hidden');
              qrImage.removeAttribute('src');

              if (response.status === 404 && data?.code === 'qr_not_available') {
                stopQrPolling(instanceId);
                return;
              }

<<<<<<< HEAD
=======

>>>>>>> 197b2207
              scheduleNextFetch(7000);
            } catch (error) {
              console.error(error);
              qrStatus.textContent = 'Erro ao consultar o QR Code.';
              qrImage.classList.add('hidden');
              qrImage.removeAttribute('src');
              scheduleNextFetch(7000);
            } finally {
              entry.fetching = false;
            }
          }

          state.polling.set(instanceId, entry);
          fetchQr('initial');
        }

        instanceList.addEventListener('click', (event) => {
          const button = event.target.closest('button[data-action]');
          if (!button) return;
          const card = button.closest('.instance-card');
          if (!card) return;
          const instanceId = card.dataset.instanceId;

          switch (button.dataset.action) {
            case 'toggle-qr':
              toggleQr(card);
              break;
            case 'toggle-endpoints':
              toggleEndpoints(card);
              break;
            case 'delete-instance':
              handleDeleteInstance(instanceId);
              break;
            default:
              break;
          }
        });

        form.addEventListener('submit', handleCreateInstance);
        refreshButton.addEventListener('click', loadInstances);
<<<<<<< HEAD
        const handleServerChange = async () => {
=======
        const handleServerChange = () => {
>>>>>>> 197b2207
          const sanitized = sanitizeBaseUrl(serverInput.value);
          if (sanitized !== serverInput.value) {
            serverInput.value = sanitized;
          }
          persistSettings();
          await loadInstances();
        };

        const handleServerChangeEvent = () => {
          handleServerChange().catch((error) => {
            console.error('Erro ao atualizar servidor Baileys configurado:', error);
          });
        };

        serverInput.addEventListener('change', handleServerChangeEvent);
        serverInput.addEventListener('blur', handleServerChangeEvent);
        tokenInput.addEventListener('change', persistSettings);
        tokenInput.addEventListener('blur', persistSettings);

        loadSettings();
        guessDefaultBaseUrl();
        loadInstances();
      })();
    </script>
  </body>
</html><|MERGE_RESOLUTION|>--- conflicted
+++ resolved
@@ -1092,11 +1092,8 @@
                 if (imageSrc) {
                   qrImage.src = imageSrc;
                   qrImage.classList.remove('hidden');
-<<<<<<< HEAD
-=======
-fix-qr-code-scanning-failure-z59hid
-
->>>>>>> 197b2207
+fix-qr-code-scanning-failure-5b4drq
+
 
                   const expiresIn = extractExpiresIn(data);
                   if (typeof expiresIn === 'number' && expiresIn > 0) {
@@ -1111,10 +1108,8 @@
                 }
 
                 console.warn('Resposta da API não contém imagem de QR Code reconhecida:', data);
-<<<<<<< HEAD
-=======
-fix-qr-code-scanning-failure-z59hid
->>>>>>> 197b2207
+fix-qr-code-scanning-failure-5b4drq
+
               }
 
               const message =
@@ -1130,10 +1125,8 @@
                 return;
               }
 
-<<<<<<< HEAD
-=======
-
->>>>>>> 197b2207
+fix-qr-code-scanning-failure-5b4drq
+
               scheduleNextFetch(7000);
             } catch (error) {
               console.error(error);
@@ -1174,11 +1167,9 @@
 
         form.addEventListener('submit', handleCreateInstance);
         refreshButton.addEventListener('click', loadInstances);
-<<<<<<< HEAD
+fix-qr-code-scanning-failure-5b4drq
         const handleServerChange = async () => {
-=======
-        const handleServerChange = () => {
->>>>>>> 197b2207
+
           const sanitized = sanitizeBaseUrl(serverInput.value);
           if (sanitized !== serverInput.value) {
             serverInput.value = sanitized;
